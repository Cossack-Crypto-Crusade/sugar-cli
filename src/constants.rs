--- conflicted
+++ resolved
@@ -97,8 +97,5 @@
 
 pub const COMPLETE_EMOJI: Emoji<'_, '_> = Emoji("✅ ", "");
 
-<<<<<<< HEAD
-pub const NEW_CONFIG_EMOJI: Emoji<'_, '_> = Emoji("💃 ","");
-=======
-pub const ERROR_EMOJI: Emoji<'_, '_> = Emoji("🛑 ", "");
->>>>>>> 2651a039
+pub const NEW_CONFIG_EMOJI: Emoji<'_, '_> = Emoji("💃 ", "");
+pub const ERROR_EMOJI: Emoji<'_, '_> = Emoji("🛑 ", "");